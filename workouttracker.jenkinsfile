--- conflicted
+++ resolved
@@ -448,11 +448,7 @@
                 slackSend (
                     channel: '#jenkins-notifications',
                     color: 'good',
-<<<<<<< HEAD
-                    message: "✅ *SUCCESS:* Build Ansible Image playbook execution completed successfully on ${env.BUILD_URL}"
-=======
                     message: "✅ *SUCCESS:* Build WoT playbook execution completed successfully on ${env.BUILD_URL}"
->>>>>>> cf22a3d3
                 )
             }
         }
@@ -461,11 +457,7 @@
                 slackSend (
                     channel: '#jenkins-notifications',
                     color: 'danger',
-<<<<<<< HEAD
-                    message: "❌ *FAILED:* Build Ansible Image playbook execution failed. Check details at ${env.BUILD_URL}"
-=======
                     message: "❌ *FAILED:* Build WoT playbook execution failed. Check details at ${env.BUILD_URL}"
->>>>>>> cf22a3d3
                 )
             }
         }
