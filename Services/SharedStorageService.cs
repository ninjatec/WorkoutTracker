--- conflicted
+++ resolved
@@ -63,8 +63,6 @@
         }
 
         /// <summary>
-<<<<<<< HEAD
-=======
         /// Gets a writable temporary directory that works in container environments
         /// </summary>
         private string GetWritableTempDirectory()
@@ -113,7 +111,6 @@
         }
 
         /// <summary>
->>>>>>> b2f5c5cb
         /// Validates that a file ID is safe to use in file operations
         /// </summary>
         private static bool IsValidFileId(string fileId)
@@ -350,11 +347,7 @@
                     throw new ArgumentException("Invalid file extension.", nameof(fileExtension));
                 }
                 
-<<<<<<< HEAD
-                string tempDir = Path.GetTempPath();
-=======
                 string tempDir = GetWritableTempDirectory();
->>>>>>> b2f5c5cb
                 string tempFileName = $"{fileId}{fileExtension}";
                 string tempFilePath = Path.Combine(tempDir, tempFileName);
                 
@@ -569,11 +562,7 @@
                     throw new ArgumentException("Invalid file ID. File IDs must contain only alphanumeric characters, dashes, and underscores.", nameof(fileId));
                 }
                 
-<<<<<<< HEAD
-                string tempDir = Path.GetTempPath();
-=======
                 string tempDir = GetWritableTempDirectory();
->>>>>>> b2f5c5cb
                 
                 try
                 {
@@ -734,11 +723,7 @@
                     throw new ArgumentException("Invalid file ID. File IDs must contain only alphanumeric characters, dashes, and underscores.", nameof(fileId));
                 }
                 
-<<<<<<< HEAD
-                string tempDir = Path.GetTempPath();
-=======
                 string tempDir = GetWritableTempDirectory();
->>>>>>> b2f5c5cb
                 try
                 {
                     string[] possibleFiles = Directory.GetFiles(tempDir, $"{fileId}*");
@@ -821,11 +806,7 @@
                     return false;
                 }
                 
-<<<<<<< HEAD
-                string tempDir = Path.GetTempPath();
-=======
                 string tempDir = GetWritableTempDirectory();
->>>>>>> b2f5c5cb
                 try
                 {
                     string[] possibleFiles = Directory.GetFiles(tempDir, $"{fileId}*");
