apiVersion: apps/v1
kind: Deployment
metadata:
  name: workouttracker
  namespace: web
  labels:
    app: workouttracker
spec:
  replicas: 2
  strategy:
    type: RollingUpdate
    rollingUpdate:
      maxSurge: 2
      maxUnavailable: 2
  selector:
    matchLabels:
      app: workouttracker
  template:
    metadata:
      labels:
        app: workouttracker
      annotations:
        prometheus.io/scrape: "true"
        prometheus.io/path: "/metrics"
        prometheus.io/port: "8080"
        prometheus.io/scheme: "http"
    spec:
      securityContext:
        runAsNonRoot: true
        runAsUser: 1000
        runAsGroup: 1000
        fsGroup: 1000
        seccompProfile:
          type: RuntimeDefault
        sysctls: []
      hostNetwork: false
      hostPID: false
      hostIPC: false
      shareProcessNamespace: false
      imagePullSecrets:
      - name: regcred
      containers:
      - name: workout-tracker
        image: ninjatec/workout-tracker:2.4.3.1
        imagePullPolicy: Always
        securityContext:
          allowPrivilegeEscalation: false
<<<<<<< HEAD
          readOnlyRootFilesystem: true
=======
          readOnlyRootFilesystem: false
>>>>>>> 243e70b3
          runAsNonRoot: true
          runAsUser: 1000
          runAsGroup: 1000
          privileged: false
          capabilities:
            drop:
              - ALL
            add:
              - NET_BIND_SERVICE
          seccompProfile:
            type: RuntimeDefault
          procMount: Default
        ports:
        - containerPort: 8080
        volumeMounts:
        - name: logs-volume
          mountPath: /app/logs
        - name: temp-volume
          mountPath: /app/temp
        - name: tmp-volume
          mountPath: /tmp
        resources:
          requests:
            memory: "384Mi"
            cpu: "100m"
          limits:
            memory: "1024Mi"
            cpu: "2000m"
        livenessProbe:
          tcpSocket:
            port: 8080
          initialDelaySeconds: 30
          periodSeconds: 15
          timeoutSeconds: 5
          failureThreshold: 3
        readinessProbe:
          tcpSocket:
            port: 8080
          initialDelaySeconds: 15
          periodSeconds: 10
          timeoutSeconds: 3
          failureThreshold: 3
        startupProbe:
          tcpSocket:
            port: 8080
          initialDelaySeconds: 30
          periodSeconds: 10
          failureThreshold: 12
          timeoutSeconds: 3
        env:
        - name: DOTNET_ENVIRONMENT
          value: "Production"
        - name: ASPNETCORE_ENVIRONMENT
          value: "Production"
        - name: MAINTENANCE_MODE
          value: "false"
        - name: POD_NAME
          valueFrom:
            fieldRef:
              fieldPath: metadata.name
        - name: NODE_NAME
          valueFrom:
            fieldRef:
              fieldPath: spec.nodeName
        - name: HANGFIRE_PROCESSING_ENABLED
          value: "false"
        - name: HANGFIRE_WORKER_COUNT
          value: "0"
        - name: TMPDIR
          value: "/app/temp"
        - name: ConnectionStrings__DefaultConnection
          valueFrom:
            secretKeyRef:
              name: workouttracker-secrets
              key: ConnectionStrings__DefaultConnection
        - name: ConnectionStrings__WorkoutTrackerWebContext
          valueFrom:
            secretKeyRef:
              name: workouttracker-secrets
              key: ConnectionStrings__WorkoutTrackerWebContext
        - name: ConnectionStrings__Redis
          value: "redis-master.web.svc.cluster.local:6379,abortConnect=false,allowAdmin=true,syncTimeout=10000,connectTimeout=10000,responseTimeout=10000,keepAlive=180,configCheckSeconds=5,tiebreaker=,connectRetry=5,ssl=false"
        - name: EmailSettings__MailServer
          valueFrom:
            secretKeyRef:
              name: workouttracker-secrets
              key: EmailSettings__MailServer
        - name: EmailSettings__MailPort
          valueFrom:
            secretKeyRef:
              name: workouttracker-secrets
              key: EmailSettings__MailPort
        - name: EmailSettings__SenderName
          valueFrom:
            secretKeyRef:
              name: workouttracker-secrets
              key: EmailSettings__SenderName
        - name: EmailSettings__SenderEmail
          valueFrom:
            secretKeyRef:
              name: workouttracker-secrets
              key: EmailSettings__SenderEmail
        - name: EmailSettings__UserName
          valueFrom:
            secretKeyRef:
              name: workouttracker-secrets
              key: EmailSettings__UserName
        - name: EmailSettings__Password
          valueFrom:
            secretKeyRef:
              name: workouttracker-secrets
              key: EmailSettings__Password
        - name: EmailSettings__UseSsl
          valueFrom:
            secretKeyRef:
              name: workouttracker-secrets
              key: EmailSettings__UseSsl
        - name: ApiKeys__ApiNinjas
          valueFrom:
            secretKeyRef:
              name: workouttracker-secrets
              key: ApiKeys__ApiNinjas
        - name: OTLP_ENDPOINT
          valueFrom:
            secretKeyRef:
              name: workouttracker-secrets
              key: OTLP_ENDPOINT
        - name: OTEL_AUTH_BEARER
          valueFrom:
            secretKeyRef:
              name: workouttracker-secrets
              key: OTEL_AUTH_BEARER
      volumes:
      - name: logs-volume
        emptyDir:
          medium: Memory
          sizeLimit: 100Mi
      - name: temp-volume
        emptyDir:
          medium: Memory
          sizeLimit: 200Mi
      - name: tmp-volume
        emptyDir:
          medium: Memory
          sizeLimit: 100Mi<|MERGE_RESOLUTION|>--- conflicted
+++ resolved
@@ -45,11 +45,7 @@
         imagePullPolicy: Always
         securityContext:
           allowPrivilegeEscalation: false
-<<<<<<< HEAD
           readOnlyRootFilesystem: true
-=======
-          readOnlyRootFilesystem: false
->>>>>>> 243e70b3
           runAsNonRoot: true
           runAsUser: 1000
           runAsGroup: 1000
