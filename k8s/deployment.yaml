--- conflicted
+++ resolved
@@ -29,11 +29,7 @@
       - name: regcred
       containers:
       - name: workout-tracker
-<<<<<<< HEAD
-        image: ninjatec/workout-tracker:2.4.3.1
-=======
         image: ninjatec/workout-tracker:2.4.2.9
->>>>>>> e79ef4c2
         imagePullPolicy: Always
         ports:
         - containerPort: 8080
